# Byte-compiled / optimized / DLL files
__pycache__/
*.py[cod]
*$py.class

# C extensions
*.so

# Distribution / packaging
.Python
build/
develop-eggs/
dist/
downloads/
eggs/
.eggs/
lib/
lib64/
parts/
sdist/
var/
*.egg-info/
.installed.cfg
*.egg
MANIFEST

# Installer logs
pip-log.txt
pip-delete-this-directory.txt

# Unit test / coverage reports
htmlcov/
.tox/
.nox/
.coverage
.coverage.*
.cache
nosetests.xml
coverage.xml
*.cover
.hypothesis/
.pytest_cache/

# Jupyter Notebook
.ipynb_checkpoints

# pyenv
.python-version

# .gitignore
.gitignore

# pipenv
Pipfile.lock

# poetry
poetry.lock

# mypy
.mypy_cache/
.dmypy.json

# Pyre type checker
.pyre/

# VS Code
.vscode/

# Environments
.env
.env.*
.venv
venv/
ENV/
env.bak/
venv.bak/

# Mac
.DS_Store

# ImageMatch outputs
*.npz

# Logs
*.log

# autosave files
*~

# Data files
*.csv
*.txt
*.npy
*.npz
test_embeddings.npz.old
test_scripts/test_metadata.py
test_scripts/test_pick_from_image.py

# Directories used for testing
icloudpd

<<<<<<< HEAD
# mkdocs directories
=======
# Cache directories for mkdocs etc
>>>>>>> 68f2fa88
site<|MERGE_RESOLUTION|>--- conflicted
+++ resolved
@@ -99,9 +99,5 @@
 # Directories used for testing
 icloudpd
 
-<<<<<<< HEAD
-# mkdocs directories
-=======
 # Cache directories for mkdocs etc
->>>>>>> 68f2fa88
 site