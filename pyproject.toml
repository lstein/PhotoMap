[build-system]
requires = ["setuptools>=61.0", "wheel"]
build-backend = "setuptools.build_meta"

[project]
name = "clipslide"
version = "0.2.0"
description = "Image indexing and retrieval using CLIP"
authors = [
    { name = "Lincoln Stein", email = "lincoln.stein@gmail.com" }
]
requires-python = ">=3.8"
dependencies = [
    "numpy",
    "torch",
    "Pillow",
    "clip-anytorch",
<<<<<<< HEAD
    "scikit-learn",
    "pydantic",
    "fastapi",
=======
    "fastapi",
    "uvicorn",
    "python-multipart",
    "jinja2",
    "pydantic",
    "requests",
    "scikit-learn",
    "networkx",
    "tqdm",
>>>>>>> 7f4a3e14
]


[tool.setuptools.packages.find]
where = ["."]  # Look in the current directory (repo root)
include = ["clipslide*"]  # Include clipslide package and subpackages

# Include package data files
[tool.setuptools.package-data]
"clipslide.frontend" = ["static/*", "templates/*"]

[project.scripts]
index_images = "clipslide.backend.imagetool:main"
update_images = "clipslide.backend.imagetool:main"
search_images = "clipslide.backend.imagetool:main"
search_text = "clipslide.backend.imagetool:main"
find_duplicate_images = "clipslide.backend.imagetool:main"
start_slideshow = "clipslide.frontend.slideshow_server:main"<|MERGE_RESOLUTION|>--- conflicted
+++ resolved
@@ -11,25 +11,21 @@
 ]
 requires-python = ">=3.8"
 dependencies = [
-    "numpy",
-    "torch",
     "Pillow",
     "clip-anytorch",
-<<<<<<< HEAD
-    "scikit-learn",
+    "fastapi",
+    "jinja2",
+    "networkx",
+    "numpy",
     "pydantic",
-    "fastapi",
-=======
-    "fastapi",
-    "uvicorn",
+    "pydantic",
     "python-multipart",
-    "jinja2",
-    "pydantic",
     "requests",
     "scikit-learn",
-    "networkx",
+    "scikit-learn",
+    "torch",
     "tqdm",
->>>>>>> 7f4a3e14
+    "uvicorn",
 ]
 
 
