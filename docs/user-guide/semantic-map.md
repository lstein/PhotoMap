--- conflicted
+++ resolved
@@ -1,10 +1,6 @@
 #Semantic Map
 
-<<<<<<< HEAD
 The PhotoMap semantic map is a graphical representation of the relationships among all the photos/images in an album. Each image is represented by a dot. Images that are similar will be closer together on the map than dissimilar images. The semantic map is linked to the main image display. The location of the current image is shown on the semantic map as a yellow target icon. Clicking on an image dot anywhere in the map will bring the full-resolution photo/image into view in the main display. Hovering over an image dot will pop up a thumbnail of the image, allowing you to rapidly explore the image landscape.
-=======
-The PhotoMap semantic map is a graphical representation of the relationships among all the photos/images in an album. Each image is represented by a dot. Images that are similar will be closer together on the map than dissimilar images. The semantic map is linked to the main image display. The location of the current image is shown on the semantic map as a yellow target icon. Clicking on an image dot anywhere in the map will bring the full-resolution photo/image into view in the main display.
->>>>>>> f6592f6a
 
 <img src="/img/photomap_semantic_map_umap_only.png">
 
@@ -18,18 +14,14 @@
 
 The overall topology of the semantic map is fixed during the indexing process, but the clustering phase can be adjusted on the fly. At the bottom of the semantic map window is a field labeled "Cluster Strength," and contains a floating point value ranging from 0.0 to 1.0. This parameter (technically called epsilon, or "eps") controls the clustering size. Higher values of eps will create a smaller number of large clusters, while lower values will create a larger number of small clusters.
 
-<<<<<<< HEAD
 <img src="/img/photomap_semantic_map_eps.png" width="480" class="img-hover-zoom">
 
-=======
->>>>>>> f6592f6a
 The default value of eps is 0.07, which empirically seems to work well for collections of a few tens of thousands of photographs. For smaller collections, you may wish to increase eps to 0.1 through 0.5. If the eps is too low, you may also see a lot of unclustered images, which are represented as faint gray dots. If you initially don't see much when you pull up the semantic map, gradually increase the "Cluster Strength" field until the display is satisfactory.
 
 ### Interpreting Clusters
 
 What does "semantically similar" mean? Embeddings capture many different aspects of an image, ranging from low-level features such as brightness and color palette, to high-level features such as particular people and places. This can lead to interesting appositions. For example, say you have three photos depicting (1) Mary at the playground; (2) Mary at a birthday party; and (3) Timmy at a birthday party. (1) and (2) will mapped close together because they share the same subject, Mary. (2) and (3) will be close together because they share the same event, a birthday party. Because of these relationships, (1) and (3) will also likely be close together as well, but further apart than either of the other two pairs.
 
-<<<<<<< HEAD
 Therefore you will find clusters that contain a mixture of relationships. Sometimes you will find yourself scratching your head to figure out why several images cluster together, but more often you'll discover delightfully unexpected groupings. For example, my family photo collection contains clusters corresponding to "kids climbing trees," "pets yawning," and "weddings on the maternal side of the family."
 
 ## Navigating the Map
@@ -61,9 +53,4 @@
 
 The sizes shown are approximate and are adjusted for different size browser windows. The full-screen size (the leftmost icon) covers the entire window and is opaque. Other sizes are slightly transparent to allow you to see the full-size images beneath.
 
-The shade icon (rightmost) collapses the window so that only the titlebar is visible. This is convenient for temporarily uncluttering the screen.
-=======
-Therefore you will find clusters that contain a mixture of relationships, and sometimes you will find yourself scratching your head to figure out why several images cluster together. Usually, however, you'll see a common theme. For example, my family photo collection contains clusters of "kids climbing trees," "pets," and "weddings on the maternal side of the family."
-
-## Interacting with the Map
->>>>>>> f6592f6a
+The shade icon (rightmost) collapses the window so that only the titlebar is visible. This is convenient for temporarily uncluttering the screen.