import { ScoreDisplay } from "./score-display.js";
import { state } from "./state.js";
import { getCurrentSlideIndex } from "./swiper.js";

class SeekSlider {
  constructor() {
    this.sliderVisible = false;
    this.sliderContainer = null;
    this.scoreDisplayElement = null;
    this.scoreSliderRow = null;
    this.scoreDisplayObj = null;
    this.searchResultsChanged = true;

    this.scoreText = null;
    this.slider = null;
    this.ticksContainer = null;
    this.contextLabel = null;
    this.hoverZone = null;
    this.fadeOutTimeoutId = null;
    this.TICK_COUNT = 10;
    this.FADE_OUT_DELAY = 10000;
    this.isUserSeeking = false;
    this.lastFetchTime = 0;
    this.FETCH_THROTTLE_MS = 200;
    this.slideChangedTimer = null;
  }

  initialize() {
    this.sliderContainer = document.getElementById("sliderWithTicksContainer");
    this.scoreDisplayElement = document.getElementById("fixedScoreDisplay");
    this.scoreSliderRow = document.getElementById("scoreSliderRow");
    this.scoreDisplayObj = new ScoreDisplay();

    this.scoreText = document.getElementById("scoreText");
    this.slider = document.getElementById("slideSeekSlider");
    this.ticksContainer = document.getElementById("sliderTicks");
    this.contextLabel = document.getElementById("contextLabel");
    this.hoverZone = document.getElementById("sliderHoverZone");
    this.infoPanel = document.getElementById("sliderInfoPanel");

    this.addEventListeners();
  }

  addEventListeners() {
    if (this.scoreDisplayElement) {
      this.scoreDisplayElement.addEventListener("click", () =>
        this.toggleSlider()
      );
      this.scoreDisplayElement.addEventListener("mouseenter", () =>
        this.showSlider()
      );
    }
    if (this.hoverZone) {
      this.hoverZone.addEventListener("mouseenter", () => this.showSlider());
      this.hoverZone.addEventListener("mouseleave", (e) =>
        this.hideSliderWithDelay(e)
      );
    }
    if (this.scoreSliderRow) {
      this.scoreSliderRow.addEventListener("mouseenter", () =>
        this.showSlider()
      );
      this.scoreSliderRow.addEventListener("mouseleave", () =>
        this.hideSlider()
      );
    }
    if (this.sliderContainer) {
      this.sliderContainer.addEventListener("mouseenter", () =>
        this.showSlider()
      );
      this.sliderContainer.addEventListener("mouseleave", () =>
        this.hideSlider()
      );
    }
    if (this.slider) {
      this.slider.addEventListener(
        "input",
        async (e) => await this.onSliderInput(e)
      );
      this.slider.addEventListener(
        "change",
        async () => await this.onSliderChange()
      );
    }

    window.addEventListener(
      "slideChanged",
      async (event) => await this.onSlideChanged(event)
    );
    window.addEventListener("searchResultsChanged", () => {
      this.searchResultsChanged = true;
    });
    window.addEventListener("albumChanged", () => {
      this.searchResultsChanged = true;
    });
  }

  async onSliderInput(e) {
    const now = Date.now();
    const value = parseInt(this.slider.value, 10);

    this.infoPanel.style.display = "block";

    if (now - this.lastFetchTime >= this.FETCH_THROTTLE_MS) {
      this.lastFetchTime = now;
      if (!state.searchResults || state.searchResults.length === 0) {
        try {
          const albumKey = state.album;
          const resp = await fetch(`image_info/${albumKey}/${value - 1}`);
          if (resp.ok) {
            const info = await resp.json();
            const date = new Date(info.last_modified * 1000);
            const panelText = `${String(date.getDate()).padStart(
              2,
              "0"
            )}/${String(date.getMonth() + 1).padStart(2, "0")}/${String(
              date.getFullYear()
            ).slice(-2)}`;
            this.infoPanel.textContent = panelText;
          }
        } catch {
          this.infoPanel.textContent = "";
        }
      }
    }

    this.resetFadeOutTimer();

    let panelText = "";
    if (
      state.searchResults?.length > 0 &&
      state.searchResults[0].score !== undefined
    ) {
      const result = state.searchResults[value - 1];
      panelText = result ? `Score: ${result.score.toFixed(3)}` : "";
    } else if (!state.searchResults || state.searchResults.length === 0) {
      try {
        const albumKey = state.album;
        const resp = await fetch(`image_info/${albumKey}/${value - 1}`);
        if (resp.ok) {
          const info = await resp.json();
          const date = new Date(info.last_modified * 1000);
          panelText = `${String(date.getDate()).padStart(2, "0")}/${String(
            date.getMonth() + 1
          ).padStart(2, "0")}/${String(date.getFullYear()).slice(-2)}`;
        }
      } catch {
        panelText = "";
      }
    } else if (state.searchResults[0].cluster !== undefined) {
      panelText = "";
    }

    if (panelText) {
      this.infoPanel.textContent = panelText;
      this.infoPanel.style.display = "block";
      let left = 0;
      let top = 0;
      const containerRect = this.sliderContainer.getBoundingClientRect();
      if (e && typeof e.clientX === "number") {
        left = e.clientX - containerRect.left - this.infoPanel.offsetWidth / 2;
        top = this.slider.offsetTop - this.infoPanel.offsetHeight - 8;
      } else {
        const percent =
          (value - this.slider.min) / (this.slider.max - this.slider.min);
        const sliderRect = this.slider.getBoundingClientRect();
        left = percent * sliderRect.width - this.infoPanel.offsetWidth / 2;
        top = this.slider.offsetTop - this.infoPanel.offsetHeight - 8;
      }
      this.infoPanel.style.left = `${left}px`;
      this.infoPanel.style.top = `${top}px`;
    } else {
      this.infoPanel.style.display = "none";
    }

    this.resetFadeOutTimer();
    const targetIndex = parseInt(this.slider.value, 10) - 1;
    let globalIndex;
    if (state.searchResults?.length > 0) {
      if (state.searchResults[targetIndex]?.cluster !== undefined) {
        const cluster = state.searchResults[targetIndex]?.cluster;
        const color = state.searchResults[targetIndex]?.color;
        this.scoreDisplayObj.showCluster(
          cluster,
          color,
          targetIndex + 1,
          state.searchResults.length
        );
      } else {
        this.scoreDisplayObj.show(
          state.searchResults[targetIndex]?.score,
          targetIndex + 1,
          state.searchResults.length
        );
      }
    } else {
      globalIndex = targetIndex;
      this.scoreDisplayObj.showIndex(globalIndex, this.slider.max);
    }
  }

  async onSliderChange() {
    this.infoPanel.textContent = "";
    const targetIndex = parseInt(this.slider.value, 10) - 1;
    const isSearchMode = state.searchResults?.length > 0;
    this.isUserSeeking = true;
    window.dispatchEvent(
      new CustomEvent("setSlideIndex", {
        detail: { targetIndex, isSearchMode },
      })
    );
    this.slider.blur();
    setTimeout(() => {
      this.isUserSeeking = false;
    }, 1500);
  }

  async onSlideChanged(event) {
    this.searchResultsChanged = true;
    if (this.slideChangedTimer) clearTimeout(this.slideChangedTimer);
    this.slideChangedTimer = setTimeout(async () => {
      if (this.isUserSeeking) return;
      const [globalIndex, total, searchIndex] = await getCurrentSlideIndex();
      this.slider.value =
        state.searchResults?.length > 0 ? searchIndex + 1 : globalIndex + 1;
      this.resetFadeOutTimer();
    }, 200);
  }

  async showSlider() {
    if (!this.sliderVisible && this.sliderContainer) {
      this.sliderVisible = true;
      this.sliderContainer.classList.add("visible");
      let [, total] = await getCurrentSlideIndex();
      if (total > 0 && this.searchResultsChanged)
        this.updateSliderRange().then(() => {
          this.renderSliderTicks();
          this.searchResultsChanged = false;
        });
      this.resetFadeOutTimer();
      if (window.thumbnailGallery) {
        getCurrentSlideIndex().then(([globalIndex, total, searchIndex]) => {
          const slideDetail = { globalIndex, total, searchIndex };
          window.thumbnailGallery.updateGallery(slideDetail);
        });
      }
    }
  }

  hideSlider() {
    if (this.sliderVisible && this.sliderContainer) {
      this.sliderVisible = false;
      this.sliderContainer.classList.remove("visible");
    }
  }

  hideSliderWithDelay(event) {
    if (!this.sliderContainer.contains(event.relatedTarget)) {
      this.clearFadeOutTimer();
      this.fadeOutTimeoutId = setTimeout(() => {
        this.sliderContainer.classList.remove("visible");
        this.sliderVisible = false;
        this.fadeOutTimeoutId = null;
      }, 600);
    }
  }

  resetFadeOutTimer() {
    this.clearFadeOutTimer();
    this.fadeOutTimeoutId = setTimeout(() => {
      if (!this.sliderContainer.querySelector(":hover")) {
        this.sliderContainer.classList.remove("visible");
        this.sliderVisible = false;
        this.fadeOutTimeoutId = null;
        console.log("Slider faded out due to inactivity.");
      }
    }, this.FADE_OUT_DELAY);
  }

<<<<<<< HEAD
  clearFadeOutTimer() {
    if (this.fadeOutTimeoutId) {
      clearTimeout(this.fadeOutTimeoutId);
      this.fadeOutTimeoutId = null;
=======
function resetFadeOutTimer() {
  clearFadeOutTimer();
  fadeOutTimeoutId = setTimeout(() => {
    // Only fade out if mouse is NOT inside hoverZone
    if (!sliderContainer.querySelector(":hover")) {
      sliderContainer.classList.remove("visible");
      sliderVisible = false;
      fadeOutTimeoutId = null;
>>>>>>> 82761f6e
    }
  }

  async renderSliderTicks() {
    if (!this.slider || !this.ticksContainer || !this.contextLabel) return;
    if (
      !this.sliderVisible ||
      !this.sliderContainer.classList.contains("visible")
    ) {
      this.ticksContainer.innerHTML = "";
      this.contextLabel.textContent = "";
      return;
    }

    let ticks = [];
    let contextText = "";
    const numTicks = this.TICK_COUNT;
    let min = parseInt(this.slider.min, 10);
    let max = parseInt(this.slider.max, 10);

    if (max <= min) {
      this.ticksContainer.innerHTML = "";
      this.contextLabel.textContent = "";
      return;
    }

    let positions = [];
    for (let i = 0; i < numTicks; i++) {
      let pos = Math.round(min + ((max - min) * i) / (numTicks - 1));
      positions.push(pos);
    }

    if (!state.searchResults || state.searchResults.length === 0) {
      contextText = "Date";
      ticks = await Promise.all(
        positions.map(async (idx) => {
          try {
            const albumKey = state.album;
            const resp = await fetch(`image_info/${albumKey}/${idx - 1}`);
            if (!resp.ok) return "";
            const info = await resp.json();
            const date = new Date(info.last_modified * 1000);
            return `${String(date.getMonth() + 1).padStart(
              2,
              "0"
            )}/${date.getFullYear()}`;
          } catch {
            return "";
          }
        })
      );
    } else if (
      state.searchResults.length > 0 &&
      state.searchResults[0].score !== undefined
    ) {
      contextText = "Score";
      ticks = positions.map((idx) => {
        const result = state.searchResults[idx - 1];
        return result ? result.score.toFixed(3) : "";
      });
    } else if (
      state.searchResults.length > 0 &&
      state.searchResults[0].cluster !== undefined
    ) {
      contextText = "Cluster Position";
      ticks = positions.map((idx) => `${idx}`);
    }

    this.contextLabel.textContent = contextText;
    this.ticksContainer.innerHTML = "";

    positions.forEach((pos, i) => {
      const percent = ((pos - min) / (max - min)) * 100;
      const tick = document.createElement("div");
      tick.className = "slider-tick";
      tick.style.left = `${percent}%`;

      const mark = document.createElement("div");
      mark.className = "slider-tick-mark";
      tick.appendChild(mark);

      const labelDiv = document.createElement("div");
      labelDiv.className = "slider-tick-label";
      labelDiv.textContent = ticks[i] ?? "";
      tick.appendChild(labelDiv);

      this.ticksContainer.appendChild(tick);
    });
  }

  async toggleSlider() {
    this.sliderVisible = !this.sliderVisible;
    console.log("Toggling slider. Now visible:", this.sliderVisible);
    if (this.sliderVisible) {
      this.sliderContainer.classList.add("visible");
      await this.updateSliderRange();
      await this.renderSliderTicks();
      this.resetFadeOutTimer();
    } else {
      this.sliderContainer.classList.remove("visible");
      if (this.ticksContainer) this.ticksContainer.innerHTML = "";
      this.clearFadeOutTimer();
    }
  }

  async updateSliderRange() {
    const [, totalSlides] = await getCurrentSlideIndex();
    if (state.searchResults?.length > 0) {
      this.slider.min = 1;
      this.slider.max = state.searchResults.length;
    } else {
      this.slider.min = 1;
      this.slider.max = totalSlides;
    }
  }
}

// Create and initialize the SeekSlider object
export const seekSlider = new SeekSlider();
window.seekSlider = seekSlider;

document.addEventListener("DOMContentLoaded", () => {
  seekSlider.initialize();
});<|MERGE_RESOLUTION|>--- conflicted
+++ resolved
@@ -277,12 +277,6 @@
     }, this.FADE_OUT_DELAY);
   }
 
-<<<<<<< HEAD
-  clearFadeOutTimer() {
-    if (this.fadeOutTimeoutId) {
-      clearTimeout(this.fadeOutTimeoutId);
-      this.fadeOutTimeoutId = null;
-=======
 function resetFadeOutTimer() {
   clearFadeOutTimer();
   fadeOutTimeoutId = setTimeout(() => {
@@ -291,7 +285,6 @@
       sliderContainer.classList.remove("visible");
       sliderVisible = false;
       fadeOutTimeoutId = null;
->>>>>>> 82761f6e
     }
   }
 
