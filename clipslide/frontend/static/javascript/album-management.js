// album-management.js
import { exitSearchMode } from "./search.js";
<<<<<<< HEAD
import { closeSettingsModal, loadAvailableAlbums } from "./settings.js";
import { saveSettingsToLocalStorage, state } from "./state.js";
=======
import { loadAvailableAlbums } from "./settings.js";
import { saveSettingsToLocalStorage, setAlbum, state } from "./state.js";
>>>>>>> 00e46c13
import { removeSlidesAfterCurrent, resetAllSlides } from "./swiper.js";

export class AlbumManager {
  // Constants
  static POLL_INTERVAL = 1000;
  static PROGRESS_HIDE_DELAY = 3000;
  static AUTO_INDEX_DELAY = 500;
  static SETUP_EXIT_DELAY = 5000;
  static FORM_ANIMATION_DELAY = 300;
  static SCROLL_DELAY = 100;

  static STATUS_CLASSES = {
    SCANNING: "index-status scanning",
    INDEXING: "index-status indexing",
    UMAPPING: "index-status umapping",
    COMPLETED: "index-status completed",
    ERROR: "index-status error",
    DEFAULT: "index-status",
  };

  constructor() {
    this.overlay = document.getElementById("albumManagementOverlay");
    this.albumsList = document.getElementById("albumsList");
    this.template = document.getElementById("albumCardTemplate");
    this.addAlbumSection = document.getElementById("addAlbumSection");

    // Cache frequently used elements
    this.elements = {
      newAlbumKey: document.getElementById("newAlbumKey"),
      newAlbumName: document.getElementById("newAlbumName"),
      newAlbumDescription: document.getElementById("newAlbumDescription"),
      newAlbumPaths: document.getElementById("newAlbumPaths"),
      albumSelect: document.getElementById("albumSelect"),
      slideshowTitle: document.getElementById("slideshow_title"),
      albumManagementContent: document.querySelector("#albumManagementContent"),
    };

    this.progressPollers = new Map();
    this.isSetupMode = false;

    this.initializeEventListeners();

    window.addEventListener("noAlbumsFound", () => {
      this.enterSetupMode();
    });
  }

  initializeEventListeners() {
    // Main management button
    document.getElementById("manageAlbumsBtn").addEventListener("click", () => {
      closeSettingsModal();
      this.show();
    });

    // Close button
    document
      .getElementById("closeAlbumManagementBtn")
      .addEventListener("click", () => {
        this.hide();
      });

    // Show add album form button
    document.getElementById("showAddAlbumBtn").addEventListener("click", () => {
      this.showAddAlbumForm();
    });

    // Cancel add album buttons (both X and Cancel button)
    document
      .getElementById("cancelAddAlbumBtn")
      .addEventListener("click", () => {
        this.hideAddAlbumForm();
      });

    document
      .getElementById("cancelAddAlbumBtn2")
      .addEventListener("click", () => {
        this.hideAddAlbumForm();
      });

    // Add album button
    document.getElementById("addAlbumBtn").addEventListener("click", () => {
      this.addAlbum();
    });

    // Click outside to close
    this.overlay.addEventListener("click", (e) => {
      if (e.target === this.overlay) {
        this.hide();
      }
    });
  }

  // Utility methods
  async fetchAvailableAlbums() {
    const response = await fetch("available_albums/");
    return await response.json();
  }

  async refreshAlbumsAndDropdown() {
    await this.loadAlbums();
    await loadAvailableAlbums();
  }

  async updateCurrentAlbum(album) {
    // Update state and localStorage
    setAlbum(album.key);
    state.embeddingsFile = album.embeddings_file;
    saveSettingsToLocalStorage();

    // Update settings dropdown
    await loadAvailableAlbums();

    // Update page title
    if (this.elements.slideshowTitle) {
      this.elements.slideshowTitle.textContent = `Slideshow - ${album.name}`;
    }

    // Refresh slideshow
    resetAllSlides();
  }

  getNewAlbumFormData() {
    return {
      key: this.elements.newAlbumKey.value.trim(),
      name: this.elements.newAlbumName.value.trim(),
      description: this.elements.newAlbumDescription.value.trim(),
      pathsText: this.elements.newAlbumPaths.value.trim(),
    };
  }

  clearAddAlbumForm() {
    this.elements.newAlbumKey.value = "";
    this.elements.newAlbumName.value = "";
    this.elements.newAlbumDescription.value = "";
    this.elements.newAlbumPaths.value = "";
  }

  // Form management
  showAddAlbumForm() {
    this.addAlbumSection.style.display = "block";
    this.addAlbumSection.classList.remove("slide-up");
    this.addAlbumSection.classList.add("slide-down");

    // Focus on the first input field
    this.elements.newAlbumKey.focus();
  }

  hideAddAlbumForm() {
    this.addAlbumSection.classList.remove("slide-down");
    this.addAlbumSection.classList.add("slide-up");

    // Hide the section after animation completes
    setTimeout(() => {
      this.addAlbumSection.style.display = "none";
      this.clearAddAlbumForm();
    }, AlbumManager.FORM_ANIMATION_DELAY);
  }

  // Main show/hide methods
  async show() {
    await this.loadAlbums();
    this.overlay.classList.add("visible");

    // Ensure add album form is hidden when opening normally
    if (!this.isSetupMode) {
      this.addAlbumSection.style.display = "none";
      this.addAlbumSection.classList.remove("slide-down", "slide-up");
    }

    // Check for ongoing indexing operations
    await this.checkForOngoingIndexing();
  }

  hide() {
    if (this.isSetupMode) {
      console.log("Cannot close Album Manager - setup required");
      return; // Don't allow closing in setup mode
    }

    this.overlay.classList.remove("visible");
    this.hideAddAlbumForm();

    // Stop all progress polling
    this.progressPollers.forEach((interval) => {
      clearInterval(interval);
    });
    this.progressPollers.clear();
  }

  // Setup mode management
  async enterSetupMode() {
    console.log("Entering setup mode - no albums found");
    this.isSetupMode = true;

    await this.show();
    this.showAddAlbumForm();
    this.showSetupMessage();
    this.disableClosing();
  }

  showSetupMessage() {
    const existingMessage = this.overlay.querySelector(".setup-message");
    if (existingMessage) return;

    const setupMessage = this.createSetupMessage();
    if (this.elements.albumManagementContent) {
      this.elements.albumManagementContent.insertBefore(
        setupMessage,
        this.elements.albumManagementContent.firstChild
      );
    }
  }

  createSetupMessage() {
    const setupMessage = document.createElement("div");
    setupMessage.className = "setup-message";
    setupMessage.style.cssText = `
      background: #ff9800;
      color: white;
      padding: 1em;
      border-radius: 8px;
      margin-bottom: 1em;
      text-align: center;
    `;
    setupMessage.innerHTML = `
      <h3 style="margin: 0 0 0.5em 0;">Welcome to SlideShow!</h3>
      <p style="margin: 0;">
        To get started, please add your first album below. 
        You'll need to specify the name and directory paths containing your images.
      </p>
    `;
    return setupMessage;
  }

  removeSetupMessage() {
    const setupMessage = this.overlay.querySelector(".setup-message");
    if (setupMessage) {
      setupMessage.remove();
    }
  }

  createCompletionMessage() {
    const completionMessage = document.createElement("div");
    completionMessage.style.cssText = `
      background: #4caf50;
      color: white;
      padding: 1em;
      border-radius: 8px;
      margin-bottom: 1em;
      text-align: center;
    `;
    completionMessage.innerHTML = `
      <h4 style="margin: 0 0 0.5em 0;">✅ Setup Complete!</h4>
      <p style="margin: 0;">
        Your album "${state.album}" is being indexed and is now active. 
        Once indexing completes, you can close this manager and start using the slideshow.
      </p>
    `;
    return completionMessage;
  }

  showCompletionMessage() {
    const completionMessage = this.createCompletionMessage();
    if (this.elements.albumManagementContent) {
      this.elements.albumManagementContent.insertBefore(
        completionMessage,
        this.elements.albumManagementContent.firstChild
      );
    }
    return completionMessage;
  }

  scheduleSetupModeExit(completionMessage) {
    setTimeout(() => {
      this.isSetupMode = false;
      this.enableClosing();
      if (completionMessage && completionMessage.parentNode) {
        completionMessage.remove();
      }
    }, AlbumManager.SETUP_EXIT_DELAY);
  }

  async completeSetupMode() {
    this.removeSetupMessage();

    try {
      const albums = await this.fetchAvailableAlbums();
      if (albums.length > 0) {
        await this.updateCurrentAlbum(albums[0]);
      }
    } catch (error) {
      console.error("Failed to set up new album:", error);
    }

    const completionMessage = this.showCompletionMessage();
    this.scheduleSetupModeExit(completionMessage);
  }

  // Closing control
  disableClosing() {
    const closeBtn = this.overlay.querySelector(".close-albums-btn");
    if (closeBtn) {
      closeBtn.style.display = "none";
    }
    this.overlay.onclick = null;
  }

  enableClosing() {
    const closeBtn = this.overlay.querySelector(".close-albums-btn");
    if (closeBtn) {
      closeBtn.style.display = "block";
    }

    this.overlay.addEventListener("click", (e) => {
      if (e.target === this.overlay) {
        this.hide();
      }
    });
  }

  // Album management
  async loadAlbums() {
    try {
      const albums = await this.fetchAvailableAlbums();
      this.albumsList.innerHTML = "";
      albums.forEach((album) => {
        this.createAlbumCard(album);
      });
    } catch (error) {
      console.error("Failed to load albums:", error);
    }
  }

  createAlbumCard(album) {
    const card = this.template.content.cloneNode(true);

    // Populate album info with defensive handling
    card.querySelector(".album-name").textContent =
      album.name || "Unknown Album";
    card.querySelector(".album-key").textContent = `Key: ${
      album.key || "Unknown"
    }`;
    card.querySelector(".album-description").textContent =
      album.description || "No description";

    const imagePaths = album.image_paths || [];
    card.querySelector(".album-paths").textContent = `Paths: ${
      imagePaths.join(", ") || "No paths configured"
    }`;

    // Set up event listeners
    const cardElement = card.querySelector(".album-card");
    cardElement.dataset.albumKey = album.key;

    this.attachCardEventListeners(card, cardElement, album);
    this.albumsList.appendChild(card);
  }

  attachCardEventListeners(card, cardElement, album) {
    // Edit button
    card.querySelector(".edit-album-btn").addEventListener("click", () => {
      this.editAlbum(cardElement, album);
    });

    // Delete button
    card.querySelector(".delete-album-btn").addEventListener("click", () => {
      this.deleteAlbum(album.key);
    });

    // Index button
    card.querySelector(".create-index-btn").addEventListener("click", () => {
      this.startIndexing(album.key, cardElement);
    });

    // Cancel index button
    card.querySelector(".cancel-index-btn").addEventListener("click", () => {
      this.cancelIndexing(album.key, cardElement);
    });
  }

  async addAlbum() {
    const formData = this.getNewAlbumFormData();

    if (!formData.key || !formData.name || !formData.pathsText) {
      alert("Please fill in all required fields");
      return;
    }

    const paths = formData.pathsText
      .split("\n")
      .map((path) => path.trim())
      .filter((path) => path.length > 0);

    const newAlbum = {
      key: formData.key,
      name: formData.name,
      description: formData.description,
      image_paths: paths,
      index: `${paths[0]}/clipslide_index/embeddings.npz`,
    };

    try {
      const response = await fetch("add_album/", {
        method: "POST",
        headers: { "Content-Type": "application/json" },
        body: JSON.stringify(newAlbum),
      });

      if (response.ok) {
        await this.handleSuccessfulAlbumAdd(formData.key);
      } else {
        alert("Failed to add album");
      }
    } catch (error) {
      console.error("Failed to add album:", error);
      alert("Failed to add album");
    }
  }

  async handleSuccessfulAlbumAdd(albumKey) {
    this.hideAddAlbumForm();
    await this.loadAlbums();

    if (this.isSetupMode) {
      await this.completeSetupMode();
    }

    await this.startAutoIndexing(albumKey);
  }

  async startAutoIndexing(albumKey) {
    const albumCard = Array.from(
      this.albumsList.querySelectorAll(".album-card")
    ).find((card) => card.dataset.albumKey === albumKey);

    if (albumCard) {
      const status = albumCard.querySelector(".index-status");
      status.textContent = "Auto-starting indexing for new album...";
      status.className = AlbumManager.STATUS_CLASSES.INDEXING;

      setTimeout(async () => {
        await this.startIndexing(albumKey, albumCard);
        this.showProgressUI(albumCard); // <-- Scroll into view after starting indexing
      }, AlbumManager.AUTO_INDEX_DELAY);
    }
  }

  async deleteAlbum(albumKey) {
    if (
      !confirm(
        `Are you sure you want to delete album "${albumKey}"? This action cannot be undone.`
      )
    ) {
      return;
    }

    try {
      const response = await fetch(`delete_album/${albumKey}`, {
        method: "DELETE",
      });

      if (response.ok) {
        const isCurrentAlbum = state.album === albumKey;
        await this.refreshAlbumsAndDropdown();

        if (isCurrentAlbum) {
          await this.handleDeletedCurrentAlbum();
        }
      } else {
        alert("Failed to delete album");
      }
    } catch (error) {
      console.error("Failed to delete album:", error);
      alert("Failed to delete album");
    }
  }

  async handleDeletedCurrentAlbum() {
    try {
      const albums = await this.fetchAvailableAlbums();

      if (albums.length > 0) {
        const firstAlbum = albums[0];
        console.log(`Switching from deleted album to: ${firstAlbum.key}`);

        await this.updateCurrentAlbum(firstAlbum);

        // Clear and reset slideshow (specific to deletion)
        exitSearchMode();
        removeSlidesAfterCurrent();

        this.showAlbumSwitchNotification(firstAlbum.name);
      } else {
        console.warn("No albums available after deletion");
        alert("No albums available. Please add a new album.");
      }
    } catch (error) {
      console.error("Failed to handle deleted current album:", error);
    }
  }

  // Edit functionality
  editAlbum(cardElement, album) {
    const editForm = cardElement.querySelector(".edit-form");
    const albumInfo = cardElement.querySelector(".album-info");

    // Populate edit form
    editForm.querySelector(".edit-album-name").value = album.name;
    editForm.querySelector(".edit-album-description").value =
      album.description || "";
    editForm.querySelector(".edit-album-paths").value = (
      album.image_paths || []
    ).join("\n");

    // Show edit form
    albumInfo.style.display = "none";
    editForm.style.display = "block";

    // Attach event listeners
    editForm.querySelector(".save-album-btn").onclick = () => {
      this.saveAlbumChanges(cardElement, album);
    };

    editForm.querySelector(".cancel-edit-btn").onclick = () => {
      albumInfo.style.display = "block";
      editForm.style.display = "none";
    };
  }

  async saveAlbumChanges(cardElement, album) {
    const editForm = cardElement.querySelector(".edit-form");

    const updatedAlbum = {
      key: album.key,
      name: editForm.querySelector(".edit-album-name").value,
      description: editForm.querySelector(".edit-album-description").value,
      image_paths: editForm
        .querySelector(".edit-album-paths")
        .value.split("\n")
        .map((path) => path.trim())
        .filter((path) => path.length > 0),
      index: album.embeddings_file,
    };

    try {
      const response = await fetch("update_album/", {
        method: "POST",
        headers: { "Content-Type": "application/json" },
        body: JSON.stringify(updatedAlbum),
      });

      if (response.ok) {
        await this.refreshAlbumsAndDropdown();
      } else {
        alert("Failed to update album");
      }
    } catch (error) {
      console.error("Failed to update album:", error);
      alert("Failed to update album");
    }
  }

  // Indexing functionality
  async startIndexing(albumKey, cardElement) {
    try {
      const response = await fetch("update_index_async/", {
        method: "POST",
        headers: { "Content-Type": "application/x-www-form-urlencoded" },
        body: `album_key=${encodeURIComponent(albumKey)}`,
      });

      if (response.ok) {
        const progress = await response.json();
        this.showProgressUIWithoutScroll(cardElement, progress);
        this.startProgressPolling(albumKey, cardElement);
      } else {
        alert("Failed to start indexing");
      }
    } catch (error) {
      console.error("Failed to start indexing:", error);
      alert("Failed to start indexing");
    }
  }

  showProgressUI(cardElement) {
    this.showProgressUIWithoutScroll(cardElement);

    setTimeout(() => {
      const indexingSection = cardElement.querySelector(".indexing-section");
      indexingSection.scrollIntoView({
        behavior: "smooth",
        block: "center",
        inline: "nearest",
      });
    }, AlbumManager.SCROLL_DELAY);
  }

  showProgressUIWithoutScroll(cardElement, progress = null) {
    const progressContainer = cardElement.querySelector(".progress-container");
    const createBtn = cardElement.querySelector(".create-index-btn");
    const cancelBtn = cardElement.querySelector(".cancel-index-btn");
    const status = cardElement.querySelector(".index-status");
    const estimatedTime = cardElement.querySelector(".estimated-time");

    progressContainer.style.display = "block";
    createBtn.style.display = "none";
    cancelBtn.style.display = "inline-block";

    status.className = AlbumManager.STATUS_CLASSES.INDEXING;
    status.textContent = "Indexing in progress...";
  }

  hideProgressUI(cardElement) {
    const progressContainer = cardElement.querySelector(".progress-container");
    const createBtn = cardElement.querySelector(".create-index-btn");
    const cancelBtn = cardElement.querySelector(".cancel-index-btn");

    progressContainer.style.display = "none";
    createBtn.style.display = "inline-block";
    cancelBtn.style.display = "none";
  }

  startProgressPolling(albumKey, cardElement) {
    if (this.progressPollers.has(albumKey)) {
      console.log(`Already polling progress for album: ${albumKey}`);
      return;
    }

    const interval = setInterval(async () => {
      try {
        const response = await fetch(`index_progress/${albumKey}`);
        const progress = await response.json();

        this.updateProgress(cardElement, progress);

        if (progress.status === "completed" || progress.status === "error") {
          clearInterval(interval);
          this.progressPollers.delete(albumKey);

          if (progress.status === "completed") {
            await this.handleIndexingCompletion(albumKey);
          }

          setTimeout(() => {
            this.hideProgressUI(cardElement);
          }, AlbumManager.PROGRESS_HIDE_DELAY);
        }
      } catch (error) {
        console.error("Failed to get progress:", error);
        clearInterval(interval);
        this.progressPollers.delete(albumKey);
      }
    }, AlbumManager.POLL_INTERVAL);

    this.progressPollers.set(albumKey, interval);
  }

  async handleIndexingCompletion(albumKey) {
    await loadAvailableAlbums();

    if (albumKey === state.album) {
      console.log(
        `Refreshing slideshow for completed indexing of current album: ${albumKey}`
      );
      resetAllSlides();
    }
  }

  updateProgress(cardElement, progress) {
    const progressBar = cardElement.querySelector(".progress-bar");
    const progressText = cardElement.querySelector(".progress-text");
    const status = cardElement.querySelector(".index-status");
    const estimatedTime = cardElement.querySelector(".estimated-time");

    progressBar.style.width = `${progress.progress_percentage}%`;
    progressText.textContent = `${Math.round(progress.progress_percentage)}%`;

    // Update estimated time remaining
    if (
      progress.estimated_time_remaining !== null &&
      progress.estimated_time_remaining !== undefined
    ) {
      const timeRemaining = this.formatTimeRemaining(
        progress.estimated_time_remaining
      );
      estimatedTime.textContent = `Estimated time remaining: ${timeRemaining}`;
    } else {
      estimatedTime.textContent = "";
    }

    this.updateProgressStatus(status, progress, estimatedTime);
  }

  updateProgressStatus(status, progress, estimatedTime) {
    if (progress.status === "completed") {
      status.className = AlbumManager.STATUS_CLASSES.COMPLETED;
      status.textContent = "Indexing completed successfully";
      estimatedTime.textContent = "";
    } else if (progress.status === "error") {
      status.className = AlbumManager.STATUS_CLASSES.ERROR;
      status.textContent = `Error: ${progress.error_message}`;
      estimatedTime.textContent = "";
    } else if (progress.status === "scanning") {
      status.className = AlbumManager.STATUS_CLASSES.INDEXING;
      status.textContent = progress.current_step || "Scanning for images...";
      estimatedTime.textContent = "";
    } else if (progress.status === "umapping") {
      status.className = AlbumManager.STATUS_CLASSES.UMAPPING;
      status.textContent = progress.current_step || "Generating image umap...";
      estimatedTime.textContent = "";
    } else {
      // Defensive: fallback to 0 if undefined
      const processed = progress.images_processed ?? 0;
      const total = progress.total_images ?? 0;
      status.textContent = `${progress.current_step} (${processed}/${total})`;
    }
  }

  async cancelIndexing(albumKey, cardElement) {
    try {
      const response = await fetch(`cancel_index/${albumKey}`, {
        method: "DELETE",
      });

      if (response.ok) {
        // Stop polling
        if (this.progressPollers.has(albumKey)) {
          clearInterval(this.progressPollers.get(albumKey));
          this.progressPollers.delete(albumKey);
        }

        this.hideProgressUI(cardElement);

        const status = cardElement.querySelector(".index-status");
        status.className = AlbumManager.STATUS_CLASSES.DEFAULT;
        status.textContent = "Operation cancelled";
      }
    } catch (error) {
      console.error("Failed to cancel indexing:", error);
    }
  }

  async checkForOngoingIndexing() {
    const albumCards = this.albumsList.querySelectorAll(".album-card");

    const checkPromises = Array.from(albumCards).map(async (cardElement) => {
      const albumKey = cardElement.dataset.albumKey;

      try {
        const response = await fetch(`index_progress/${albumKey}`);

        if (response.ok) {
          const progress = await response.json();

          if (
            progress.status === "indexing" ||
            progress.status === "scanning"
          ) {
            console.log(
              `Restoring progress UI for ongoing operation: ${albumKey} (${progress.status})`
            );

            this.showProgressUIWithoutScroll(cardElement, progress);
            this.startProgressPolling(albumKey, cardElement);
            this.updateProgress(cardElement, progress);

            return { albumKey, restored: true };
          }
        }
      } catch (error) {
        console.debug(`No ongoing operation for album: ${albumKey}`);
      }

      return { albumKey, restored: false };
    });

    const results = await Promise.all(checkPromises);
    const restoredCount = results.filter((r) => r.restored).length;

    if (restoredCount > 0) {
      console.log(
        `Restored progress UI for ${restoredCount} ongoing operation(s)`
      );
    }
  }

  // Utility methods
  formatTimeRemaining(seconds) {
    if (seconds < 0 || !isFinite(seconds)) {
      return "Calculating...";
    }

    if (seconds < 60) {
      return `${Math.round(seconds)}s`;
    } else if (seconds < 3600) {
      const minutes = Math.floor(seconds / 60);
      const remainingSeconds = Math.round(seconds % 60);
      return `${minutes}m ${remainingSeconds}s`;
    } else {
      const hours = Math.floor(seconds / 3600);
      const minutes = Math.floor((seconds % 3600) / 60);
      return `${hours}h ${minutes}m`;
    }
  }

  showAlbumSwitchNotification(newAlbumName) {
    const notification = document.createElement("div");
    notification.style.cssText = `
      position: fixed;
      top: 20px;
      right: 20px;
      background: #ff9800;
      color: white;
      padding: 1em;
      border-radius: 8px;
      box-shadow: 0 4px 16px rgba(0,0,0,0.3);
      z-index: 4000;
      max-width: 300px;
    `;

    notification.innerHTML = `
      <div>
        <strong>Album switched to "${newAlbumName}"</strong><br>
        <small>The previous album was deleted</small>
      </div>
    `;

    document.body.appendChild(notification);

    setTimeout(() => {
      if (notification.parentNode) {
        notification.remove();
      }
    }, AlbumManager.SETUP_EXIT_DELAY);
  }

  relativePath(fullPath, album) {
    // Get the current album's image_paths from state or settings
    let imagePaths = album.image_paths || [];

    // Try to make fullPath relative to any image path
    for (const imagePath of imagePaths) {
      // Normalize paths to handle
      if (fullPath.startsWith(imagePath)) {
        // Remove the imagePath prefix and any leading slash
        let rel = fullPath.slice(imagePath.length);
        if (rel.startsWith("/") || rel.startsWith("\\")) rel = rel.slice(1);
        return rel;
      }
    }
    // If not found, return the basename
    return fullPath.split("/").pop();
  }

  async getCurrentAlbum() {
    // Get the current album key from state
    const albumKey = state.album;
    if (!albumKey) return null;

    // Fetch albums from the backend
    const response = await fetch("available_albums/");
    const albums = await response.json();

    // Find the album with the matching key
    const album = albums.find((a) => a.key === albumKey);
    return album || null;
  }
}

export const albumManager = new AlbumManager();<|MERGE_RESOLUTION|>--- conflicted
+++ resolved
@@ -1,12 +1,8 @@
 // album-management.js
 import { exitSearchMode } from "./search.js";
-<<<<<<< HEAD
+
 import { closeSettingsModal, loadAvailableAlbums } from "./settings.js";
-import { saveSettingsToLocalStorage, state } from "./state.js";
-=======
-import { loadAvailableAlbums } from "./settings.js";
 import { saveSettingsToLocalStorage, setAlbum, state } from "./state.js";
->>>>>>> 00e46c13
 import { removeSlidesAfterCurrent, resetAllSlides } from "./swiper.js";
 
 export class AlbumManager {
